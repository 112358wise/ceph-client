--- conflicted
+++ resolved
@@ -119,11 +119,7 @@
 	 * Use the ATIM queue if appropriate and present.
 	 */
 	if (tx_info->flags & IEEE80211_TX_CTL_SEND_AFTER_DTIM &&
-<<<<<<< HEAD
-	    test_bit(DRIVER_REQUIRE_ATIM_QUEUE, &rt2x00dev->flags))
-=======
 	    test_bit(REQUIRE_ATIM_QUEUE, &rt2x00dev->cap_flags))
->>>>>>> d762f438
 		qid = QID_ATIM;
 
 	queue = rt2x00queue_get_tx_queue(rt2x00dev, qid);
@@ -620,7 +616,6 @@
 	/*
 	 * Update the beacon. This is only required on USB devices. PCI
 	 * devices fetch beacons periodically.
-<<<<<<< HEAD
 	 */
 	if (changes & BSS_CHANGED_BEACON && rt2x00_is_usb(rt2x00dev))
 		rt2x00queue_update_beacon(rt2x00dev, vif);
@@ -628,15 +623,6 @@
 	/*
 	 * Start/stop beaconing.
 	 */
-=======
-	 */
-	if (changes & BSS_CHANGED_BEACON && rt2x00_is_usb(rt2x00dev))
-		rt2x00queue_update_beacon(rt2x00dev, vif);
-
-	/*
-	 * Start/stop beaconing.
-	 */
->>>>>>> d762f438
 	if (changes & BSS_CHANGED_BEACON_ENABLED) {
 		if (!bss_conf->enable_beacon && intf->enable_beacon) {
 			rt2x00queue_clear_beacon(rt2x00dev, vif);
