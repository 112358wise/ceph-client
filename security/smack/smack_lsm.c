--- conflicted
+++ resolved
@@ -54,151 +54,6 @@
 
 LIST_HEAD(smk_ipv6_port_list);
 static struct kmem_cache *smack_inode_cache;
-
-#ifdef CONFIG_SECURITY_SMACK_BRINGUP
-static void smk_bu_mode(int mode, char *s)
-{
-	int i = 0;
-
-	if (mode & MAY_READ)
-		s[i++] = 'r';
-	if (mode & MAY_WRITE)
-		s[i++] = 'w';
-	if (mode & MAY_EXEC)
-		s[i++] = 'x';
-	if (mode & MAY_APPEND)
-		s[i++] = 'a';
-	if (mode & MAY_TRANSMUTE)
-		s[i++] = 't';
-	if (mode & MAY_LOCK)
-		s[i++] = 'l';
-	if (i == 0)
-		s[i++] = '-';
-	s[i] = '\0';
-}
-#endif
-
-#ifdef CONFIG_SECURITY_SMACK_BRINGUP
-static int smk_bu_note(char *note, struct smack_known *sskp,
-		       struct smack_known *oskp, int mode, int rc)
-{
-	char acc[SMK_NUM_ACCESS_TYPE + 1];
-
-	if (rc <= 0)
-		return rc;
-
-	smk_bu_mode(mode, acc);
-	pr_info("Smack Bringup: (%s %s %s) %s\n",
-		sskp->smk_known, oskp->smk_known, acc, note);
-	return 0;
-}
-#else
-#define smk_bu_note(note, sskp, oskp, mode, RC) (RC)
-#endif
-
-#ifdef CONFIG_SECURITY_SMACK_BRINGUP
-static int smk_bu_current(char *note, struct smack_known *oskp,
-			  int mode, int rc)
-{
-	struct task_smack *tsp = current_security();
-	char acc[SMK_NUM_ACCESS_TYPE + 1];
-
-	if (rc <= 0)
-		return rc;
-
-	smk_bu_mode(mode, acc);
-	pr_info("Smack Bringup: (%s %s %s) %s %s\n",
-		tsp->smk_task->smk_known, oskp->smk_known,
-		acc, current->comm, note);
-	return 0;
-}
-#else
-#define smk_bu_current(note, oskp, mode, RC) (RC)
-#endif
-
-#ifdef CONFIG_SECURITY_SMACK_BRINGUP
-static int smk_bu_task(struct task_struct *otp, int mode, int rc)
-{
-	struct task_smack *tsp = current_security();
-	struct task_smack *otsp = task_security(otp);
-	char acc[SMK_NUM_ACCESS_TYPE + 1];
-
-	if (rc <= 0)
-		return rc;
-
-	smk_bu_mode(mode, acc);
-	pr_info("Smack Bringup: (%s %s %s) %s to %s\n",
-		tsp->smk_task->smk_known, otsp->smk_task->smk_known, acc,
-		current->comm, otp->comm);
-	return 0;
-}
-#else
-#define smk_bu_task(otp, mode, RC) (RC)
-#endif
-
-#ifdef CONFIG_SECURITY_SMACK_BRINGUP
-static int smk_bu_inode(struct inode *inode, int mode, int rc)
-{
-	struct task_smack *tsp = current_security();
-	char acc[SMK_NUM_ACCESS_TYPE + 1];
-
-	if (rc <= 0)
-		return rc;
-
-	smk_bu_mode(mode, acc);
-	pr_info("Smack Bringup: (%s %s %s) inode=(%s %ld) %s\n",
-		tsp->smk_task->smk_known, smk_of_inode(inode)->smk_known, acc,
-		inode->i_sb->s_id, inode->i_ino, current->comm);
-	return 0;
-}
-#else
-#define smk_bu_inode(inode, mode, RC) (RC)
-#endif
-
-#ifdef CONFIG_SECURITY_SMACK_BRINGUP
-static int smk_bu_file(struct file *file, int mode, int rc)
-{
-	struct task_smack *tsp = current_security();
-	struct smack_known *sskp = tsp->smk_task;
-	struct inode *inode = file->f_inode;
-	char acc[SMK_NUM_ACCESS_TYPE + 1];
-
-	if (rc <= 0)
-		return rc;
-
-	smk_bu_mode(mode, acc);
-	pr_info("Smack Bringup: (%s %s %s) file=(%s %ld %s) %s\n",
-		sskp->smk_known, (char *)file->f_security, acc,
-		inode->i_sb->s_id, inode->i_ino, file->f_dentry->d_name.name,
-		current->comm);
-	return 0;
-}
-#else
-#define smk_bu_file(file, mode, RC) (RC)
-#endif
-
-#ifdef CONFIG_SECURITY_SMACK_BRINGUP
-static int smk_bu_credfile(const struct cred *cred, struct file *file,
-				int mode, int rc)
-{
-	struct task_smack *tsp = cred->security;
-	struct smack_known *sskp = tsp->smk_task;
-	struct inode *inode = file->f_inode;
-	char acc[SMK_NUM_ACCESS_TYPE + 1];
-
-	if (rc <= 0)
-		return rc;
-
-	smk_bu_mode(mode, acc);
-	pr_info("Smack Bringup: (%s %s %s) file=(%s %ld %s) %s\n",
-		sskp->smk_known, smk_of_inode(inode)->smk_known, acc,
-		inode->i_sb->s_id, inode->i_ino, file->f_dentry->d_name.name,
-		current->comm);
-	return 0;
-}
-#else
-#define smk_bu_credfile(cred, file, mode, RC) (RC)
-#endif
 
 #ifdef CONFIG_SECURITY_SMACK_BRINGUP
 static void smk_bu_mode(int mode, char *s)
@@ -1721,10 +1576,6 @@
 	struct smack_known *skp = smk_of_current();
 
 	file->f_security = skp;
-<<<<<<< HEAD
-=======
-	return 0;
->>>>>>> b2d1965d
 }
 
 /**
