/*
 *  Copyright (C) 1995  Linus Torvalds
 *
 *  Support of BIGMEM added by Gerhard Wichert, Siemens AG, July 1999
 *
 *  Memory region support
 *	David Parsons <orc@pell.chi.il.us>, July-August 1999
 *
 *  Added E820 sanitization routine (removes overlapping memory regions);
 *  Brian Moyle <bmoyle@mvista.com>, February 2001
 *
 * Moved CPU detection code to cpu/${cpu}.c
 *    Patrick Mochel <mochel@osdl.org>, March 2002
 *
 *  Provisions for empty E820 memory regions (reported by certain BIOSes).
 *  Alex Achenbach <xela@slit.de>, December 2002.
 *
 */

/*
 * This file handles the architecture-dependent parts of initialization
 */

#include <linux/sched.h>
#include <linux/mm.h>
#include <linux/mmzone.h>
#include <linux/screen_info.h>
#include <linux/ioport.h>
#include <linux/acpi.h>
#include <linux/sfi.h>
#include <linux/apm_bios.h>
#include <linux/initrd.h>
#include <linux/bootmem.h>
#include <linux/memblock.h>
#include <linux/seq_file.h>
#include <linux/console.h>
#include <linux/root_dev.h>
#include <linux/highmem.h>
#include <linux/module.h>
#include <linux/efi.h>
#include <linux/init.h>
#include <linux/edd.h>
#include <linux/iscsi_ibft.h>
#include <linux/nodemask.h>
#include <linux/kexec.h>
#include <linux/dmi.h>
#include <linux/pfn.h>
#include <linux/pci.h>
#include <asm/pci-direct.h>
#include <linux/init_ohci1394_dma.h>
#include <linux/kvm_para.h>
#include <linux/dma-contiguous.h>

#include <linux/errno.h>
#include <linux/kernel.h>
#include <linux/stddef.h>
#include <linux/unistd.h>
#include <linux/ptrace.h>
#include <linux/user.h>
#include <linux/delay.h>

#include <linux/kallsyms.h>
#include <linux/cpufreq.h>
#include <linux/dma-mapping.h>
#include <linux/ctype.h>
#include <linux/uaccess.h>

#include <linux/percpu.h>
#include <linux/crash_dump.h>
#include <linux/tboot.h>
#include <linux/jiffies.h>

#include <video/edid.h>

#include <asm/mtrr.h>
#include <asm/apic.h>
#include <asm/realmode.h>
#include <asm/e820.h>
#include <asm/mpspec.h>
#include <asm/setup.h>
#include <asm/efi.h>
#include <asm/timer.h>
#include <asm/i8259.h>
#include <asm/sections.h>
#include <asm/dmi.h>
#include <asm/io_apic.h>
#include <asm/ist.h>
#include <asm/setup_arch.h>
#include <asm/bios_ebda.h>
#include <asm/cacheflush.h>
#include <asm/processor.h>
#include <asm/bugs.h>

#include <asm/vsyscall.h>
#include <asm/cpu.h>
#include <asm/desc.h>
#include <asm/dma.h>
#include <asm/iommu.h>
#include <asm/gart.h>
#include <asm/mmu_context.h>
#include <asm/proto.h>

#include <asm/paravirt.h>
#include <asm/hypervisor.h>
#include <asm/olpc_ofw.h>

#include <asm/percpu.h>
#include <asm/topology.h>
#include <asm/apicdef.h>
#include <asm/amd_nb.h>
#include <asm/mce.h>
#include <asm/alternative.h>
#include <asm/prom.h>

/*
 * max_low_pfn_mapped: highest direct mapped pfn under 4GB
 * max_pfn_mapped:     highest direct mapped pfn over 4GB
 *
 * The direct mapping only covers E820_RAM regions, so the ranges and gaps are
 * represented by pfn_mapped
 */
unsigned long max_low_pfn_mapped;
unsigned long max_pfn_mapped;

#ifdef CONFIG_DMI
RESERVE_BRK(dmi_alloc, 65536);
#endif


static __initdata unsigned long _brk_start = (unsigned long)__brk_base;
unsigned long _brk_end = (unsigned long)__brk_base;

#ifdef CONFIG_X86_64
int default_cpu_present_to_apicid(int mps_cpu)
{
	return __default_cpu_present_to_apicid(mps_cpu);
}

int default_check_phys_apicid_present(int phys_apicid)
{
	return __default_check_phys_apicid_present(phys_apicid);
}
#endif

struct boot_params boot_params;

/*
 * Machine setup..
 */
static struct resource data_resource = {
	.name	= "Kernel data",
	.start	= 0,
	.end	= 0,
	.flags	= IORESOURCE_BUSY | IORESOURCE_MEM
};

static struct resource code_resource = {
	.name	= "Kernel code",
	.start	= 0,
	.end	= 0,
	.flags	= IORESOURCE_BUSY | IORESOURCE_MEM
};

static struct resource bss_resource = {
	.name	= "Kernel bss",
	.start	= 0,
	.end	= 0,
	.flags	= IORESOURCE_BUSY | IORESOURCE_MEM
};


#ifdef CONFIG_X86_32
/* cpu data as detected by the assembly code in head.S */
struct cpuinfo_x86 new_cpu_data __cpuinitdata = {
	.wp_works_ok = -1,
	.fdiv_bug = -1,
};
/* common cpu data for all cpus */
struct cpuinfo_x86 boot_cpu_data __read_mostly = {
	.wp_works_ok = -1,
	.fdiv_bug = -1,
};
EXPORT_SYMBOL(boot_cpu_data);

unsigned int def_to_bigsmp;

/* for MCA, but anyone else can use it if they want */
unsigned int machine_id;
unsigned int machine_submodel_id;
unsigned int BIOS_revision;

struct apm_info apm_info;
EXPORT_SYMBOL(apm_info);

#if defined(CONFIG_X86_SPEEDSTEP_SMI) || \
	defined(CONFIG_X86_SPEEDSTEP_SMI_MODULE)
struct ist_info ist_info;
EXPORT_SYMBOL(ist_info);
#else
struct ist_info ist_info;
#endif

#else
struct cpuinfo_x86 boot_cpu_data __read_mostly = {
	.x86_phys_bits = MAX_PHYSMEM_BITS,
};
EXPORT_SYMBOL(boot_cpu_data);
#endif


#if !defined(CONFIG_X86_PAE) || defined(CONFIG_X86_64)
unsigned long mmu_cr4_features;
#else
unsigned long mmu_cr4_features = X86_CR4_PAE;
#endif

/* Boot loader ID and version as integers, for the benefit of proc_dointvec */
int bootloader_type, bootloader_version;

/*
 * Setup options
 */
struct screen_info screen_info;
EXPORT_SYMBOL(screen_info);
struct edid_info edid_info;
EXPORT_SYMBOL_GPL(edid_info);

extern int root_mountflags;

unsigned long saved_video_mode;

#define RAMDISK_IMAGE_START_MASK	0x07FF
#define RAMDISK_PROMPT_FLAG		0x8000
#define RAMDISK_LOAD_FLAG		0x4000

static char __initdata command_line[COMMAND_LINE_SIZE];
#ifdef CONFIG_CMDLINE_BOOL
static char __initdata builtin_cmdline[COMMAND_LINE_SIZE] = CONFIG_CMDLINE;
#endif

#if defined(CONFIG_EDD) || defined(CONFIG_EDD_MODULE)
struct edd edd;
#ifdef CONFIG_EDD_MODULE
EXPORT_SYMBOL(edd);
#endif
/**
 * copy_edd() - Copy the BIOS EDD information
 *              from boot_params into a safe place.
 *
 */
static inline void __init copy_edd(void)
{
     memcpy(edd.mbr_signature, boot_params.edd_mbr_sig_buffer,
	    sizeof(edd.mbr_signature));
     memcpy(edd.edd_info, boot_params.eddbuf, sizeof(edd.edd_info));
     edd.mbr_signature_nr = boot_params.edd_mbr_sig_buf_entries;
     edd.edd_info_nr = boot_params.eddbuf_entries;
}
#else
static inline void __init copy_edd(void)
{
}
#endif

void * __init extend_brk(size_t size, size_t align)
{
	size_t mask = align - 1;
	void *ret;

	BUG_ON(_brk_start == 0);
	BUG_ON(align & mask);

	_brk_end = (_brk_end + mask) & ~mask;
	BUG_ON((char *)(_brk_end + size) > __brk_limit);

	ret = (void *)_brk_end;
	_brk_end += size;

	memset(ret, 0, size);

	return ret;
}

#ifdef CONFIG_X86_32
static void __init cleanup_highmap(void)
{
}
#endif

static void __init reserve_brk(void)
{
	if (_brk_end > _brk_start)
		memblock_reserve(__pa_symbol(_brk_start),
				 _brk_end - _brk_start);

	/* Mark brk area as locked down and no longer taking any
	   new allocations */
	_brk_start = 0;
}

#ifdef CONFIG_BLK_DEV_INITRD

static u64 __init get_ramdisk_image(void)
{
	u64 ramdisk_image = boot_params.hdr.ramdisk_image;

	ramdisk_image |= (u64)boot_params.ext_ramdisk_image << 32;

	return ramdisk_image;
}
static u64 __init get_ramdisk_size(void)
{
	u64 ramdisk_size = boot_params.hdr.ramdisk_size;

	ramdisk_size |= (u64)boot_params.ext_ramdisk_size << 32;

	return ramdisk_size;
}

#define MAX_MAP_CHUNK	(NR_FIX_BTMAPS << PAGE_SHIFT)
static void __init relocate_initrd(void)
{
	/* Assume only end is not page aligned */
	u64 ramdisk_image = get_ramdisk_image();
	u64 ramdisk_size  = get_ramdisk_size();
	u64 area_size     = PAGE_ALIGN(ramdisk_size);
	u64 ramdisk_here;
	unsigned long slop, clen, mapaddr;
	char *p, *q;

	/* We need to move the initrd down into directly mapped mem */
	ramdisk_here = memblock_find_in_range(0, PFN_PHYS(max_pfn_mapped),
						 area_size, PAGE_SIZE);

	if (!ramdisk_here)
		panic("Cannot find place for new RAMDISK of size %lld\n",
			 ramdisk_size);

	/* Note: this includes all the mem currently occupied by
	   the initrd, we rely on that fact to keep the data intact. */
	memblock_reserve(ramdisk_here, area_size);
	initrd_start = ramdisk_here + PAGE_OFFSET;
	initrd_end   = initrd_start + ramdisk_size;
	printk(KERN_INFO "Allocated new RAMDISK: [mem %#010llx-%#010llx]\n",
			 ramdisk_here, ramdisk_here + ramdisk_size - 1);

	q = (char *)initrd_start;

	/* Copy the initrd */
	while (ramdisk_size) {
		slop = ramdisk_image & ~PAGE_MASK;
		clen = ramdisk_size;
		if (clen > MAX_MAP_CHUNK-slop)
			clen = MAX_MAP_CHUNK-slop;
		mapaddr = ramdisk_image & PAGE_MASK;
		p = early_memremap(mapaddr, clen+slop);
		memcpy(q, p+slop, clen);
		early_iounmap(p, clen+slop);
		q += clen;
		ramdisk_image += clen;
		ramdisk_size  -= clen;
	}

	ramdisk_image = get_ramdisk_image();
	ramdisk_size  = get_ramdisk_size();
	printk(KERN_INFO "Move RAMDISK from [mem %#010llx-%#010llx] to"
		" [mem %#010llx-%#010llx]\n",
		ramdisk_image, ramdisk_image + ramdisk_size - 1,
		ramdisk_here, ramdisk_here + ramdisk_size - 1);
}

static void __init early_reserve_initrd(void)
{
	/* Assume only end is not page aligned */
	u64 ramdisk_image = get_ramdisk_image();
	u64 ramdisk_size  = get_ramdisk_size();
	u64 ramdisk_end   = PAGE_ALIGN(ramdisk_image + ramdisk_size);

	if (!boot_params.hdr.type_of_loader ||
	    !ramdisk_image || !ramdisk_size)
		return;		/* No initrd provided by bootloader */

	memblock_reserve(ramdisk_image, ramdisk_end - ramdisk_image);
}
static void __init reserve_initrd(void)
{
	/* Assume only end is not page aligned */
	u64 ramdisk_image = get_ramdisk_image();
	u64 ramdisk_size  = get_ramdisk_size();
	u64 ramdisk_end   = PAGE_ALIGN(ramdisk_image + ramdisk_size);
	u64 mapped_size;

	if (!boot_params.hdr.type_of_loader ||
	    !ramdisk_image || !ramdisk_size)
		return;		/* No initrd provided by bootloader */

	initrd_start = 0;

	mapped_size = memblock_mem_size(max_pfn_mapped);
	if (ramdisk_size >= (mapped_size>>1))
		panic("initrd too large to handle, "
		       "disabling initrd (%lld needed, %lld available)\n",
		       ramdisk_size, mapped_size>>1);

	printk(KERN_INFO "RAMDISK: [mem %#010llx-%#010llx]\n", ramdisk_image,
			ramdisk_end - 1);

	if (pfn_range_is_mapped(PFN_DOWN(ramdisk_image),
				PFN_DOWN(ramdisk_end))) {
		/* All are mapped, easy case */
		initrd_start = ramdisk_image + PAGE_OFFSET;
		initrd_end = initrd_start + ramdisk_size;
		return;
	}

	relocate_initrd();

	memblock_free(ramdisk_image, ramdisk_end - ramdisk_image);
}
#else
static void __init early_reserve_initrd(void)
{
}
static void __init reserve_initrd(void)
{
}
#endif /* CONFIG_BLK_DEV_INITRD */

static void __init parse_setup_data(void)
{
	struct setup_data *data;
	u64 pa_data;

	pa_data = boot_params.hdr.setup_data;
	while (pa_data) {
		u32 data_len, map_len;

		map_len = max(PAGE_SIZE - (pa_data & ~PAGE_MASK),
			      (u64)sizeof(struct setup_data));
		data = early_memremap(pa_data, map_len);
		data_len = data->len + sizeof(struct setup_data);
		if (data_len > map_len) {
			early_iounmap(data, map_len);
			data = early_memremap(pa_data, data_len);
			map_len = data_len;
		}

		switch (data->type) {
		case SETUP_E820_EXT:
			parse_e820_ext(data);
			break;
		case SETUP_DTB:
			add_dtb(pa_data);
			break;
		default:
			break;
		}
		pa_data = data->next;
		early_iounmap(data, map_len);
	}
}

static void __init e820_reserve_setup_data(void)
{
	struct setup_data *data;
	u64 pa_data;
	int found = 0;

	pa_data = boot_params.hdr.setup_data;
	while (pa_data) {
		data = early_memremap(pa_data, sizeof(*data));
		e820_update_range(pa_data, sizeof(*data)+data->len,
			 E820_RAM, E820_RESERVED_KERN);
		found = 1;
		pa_data = data->next;
		early_iounmap(data, sizeof(*data));
	}
	if (!found)
		return;

	sanitize_e820_map(e820.map, ARRAY_SIZE(e820.map), &e820.nr_map);
	memcpy(&e820_saved, &e820, sizeof(struct e820map));
	printk(KERN_INFO "extended physical RAM map:\n");
	e820_print_map("reserve setup_data");
}

static void __init memblock_x86_reserve_range_setup_data(void)
{
	struct setup_data *data;
	u64 pa_data;

	pa_data = boot_params.hdr.setup_data;
	while (pa_data) {
		data = early_memremap(pa_data, sizeof(*data));
		memblock_reserve(pa_data, sizeof(*data) + data->len);
		pa_data = data->next;
		early_iounmap(data, sizeof(*data));
	}
}

/*
 * --------- Crashkernel reservation ------------------------------
 */

#ifdef CONFIG_KEXEC

/*
 * Keep the crash kernel below this limit.  On 32 bits earlier kernels
 * would limit the kernel to the low 512 MiB due to mapping restrictions.
 */
#ifdef CONFIG_X86_32
# define CRASH_KERNEL_ADDR_MAX	(512 << 20)
#else
# define CRASH_KERNEL_ADDR_MAX	MAXMEM
<<<<<<< HEAD
#endif

static void __init reserve_crashkernel_low(void)
{
#ifdef CONFIG_X86_64
	const unsigned long long alignment = 16<<20;	/* 16M */
	unsigned long long low_base = 0, low_size = 0;
	unsigned long total_low_mem;
	unsigned long long base;
	int ret;

	total_low_mem = memblock_mem_size(1UL<<(32-PAGE_SHIFT));
	ret = parse_crashkernel_low(boot_command_line, total_low_mem,
						&low_size, &base);
	if (ret != 0 || low_size <= 0)
		return;

	low_base = memblock_find_in_range(low_size, (1ULL<<32),
					low_size, alignment);

	if (!low_base) {
		pr_info("crashkernel low reservation failed - No suitable area found.\n");

		return;
	}

	memblock_reserve(low_base, low_size);
	pr_info("Reserving %ldMB of low memory at %ldMB for crashkernel (System low RAM: %ldMB)\n",
			(unsigned long)(low_size >> 20),
			(unsigned long)(low_base >> 20),
			(unsigned long)(total_low_mem >> 20));
	crashk_low_res.start = low_base;
	crashk_low_res.end   = low_base + low_size - 1;
	insert_resource(&iomem_resource, &crashk_low_res);
=======
>>>>>>> 3da889b6
#endif
}

static void __init reserve_crashkernel_low(void)
{
#ifdef CONFIG_X86_64
	const unsigned long long alignment = 16<<20;	/* 16M */
	unsigned long long low_base = 0, low_size = 0;
	unsigned long total_low_mem;
	unsigned long long base;
	int ret;

	total_low_mem = memblock_mem_size(1UL<<(32-PAGE_SHIFT));
	ret = parse_crashkernel_low(boot_command_line, total_low_mem,
						&low_size, &base);
	if (ret != 0 || low_size <= 0)
		return;

	low_base = memblock_find_in_range(low_size, (1ULL<<32),
					low_size, alignment);

	if (!low_base) {
		pr_info("crashkernel low reservation failed - No suitable area found.\n");

		return;
	}

	memblock_reserve(low_base, low_size);
	pr_info("Reserving %ldMB of low memory at %ldMB for crashkernel (System low RAM: %ldMB)\n",
			(unsigned long)(low_size >> 20),
			(unsigned long)(low_base >> 20),
			(unsigned long)(total_low_mem >> 20));
	crashk_low_res.start = low_base;
	crashk_low_res.end   = low_base + low_size - 1;
	insert_resource(&iomem_resource, &crashk_low_res);
#endif
}

static void __init reserve_crashkernel(void)
{
	const unsigned long long alignment = 16<<20;	/* 16M */
	unsigned long long total_mem;
	unsigned long long crash_size, crash_base;
	int ret;

	total_mem = memblock_phys_mem_size();

	ret = parse_crashkernel(boot_command_line, total_mem,
			&crash_size, &crash_base);
	if (ret != 0 || crash_size <= 0)
		return;

	/* 0 means: find the address automatically */
	if (crash_base <= 0) {
		/*
		 *  kexec want bzImage is below CRASH_KERNEL_ADDR_MAX
		 */
		crash_base = memblock_find_in_range(alignment,
			       CRASH_KERNEL_ADDR_MAX, crash_size, alignment);

		if (!crash_base) {
			pr_info("crashkernel reservation failed - No suitable area found.\n");
			return;
		}

	} else {
		unsigned long long start;

		start = memblock_find_in_range(crash_base,
				 crash_base + crash_size, crash_size, 1<<20);
		if (start != crash_base) {
			pr_info("crashkernel reservation failed - memory is in use.\n");
			return;
		}
	}
	memblock_reserve(crash_base, crash_size);

	printk(KERN_INFO "Reserving %ldMB of memory at %ldMB "
			"for crashkernel (System RAM: %ldMB)\n",
			(unsigned long)(crash_size >> 20),
			(unsigned long)(crash_base >> 20),
			(unsigned long)(total_mem >> 20));

	crashk_res.start = crash_base;
	crashk_res.end   = crash_base + crash_size - 1;
	insert_resource(&iomem_resource, &crashk_res);

	if (crash_base >= (1ULL<<32))
		reserve_crashkernel_low();
}
#else
static void __init reserve_crashkernel(void)
{
}
#endif

static struct resource standard_io_resources[] = {
	{ .name = "dma1", .start = 0x00, .end = 0x1f,
		.flags = IORESOURCE_BUSY | IORESOURCE_IO },
	{ .name = "pic1", .start = 0x20, .end = 0x21,
		.flags = IORESOURCE_BUSY | IORESOURCE_IO },
	{ .name = "timer0", .start = 0x40, .end = 0x43,
		.flags = IORESOURCE_BUSY | IORESOURCE_IO },
	{ .name = "timer1", .start = 0x50, .end = 0x53,
		.flags = IORESOURCE_BUSY | IORESOURCE_IO },
	{ .name = "keyboard", .start = 0x60, .end = 0x60,
		.flags = IORESOURCE_BUSY | IORESOURCE_IO },
	{ .name = "keyboard", .start = 0x64, .end = 0x64,
		.flags = IORESOURCE_BUSY | IORESOURCE_IO },
	{ .name = "dma page reg", .start = 0x80, .end = 0x8f,
		.flags = IORESOURCE_BUSY | IORESOURCE_IO },
	{ .name = "pic2", .start = 0xa0, .end = 0xa1,
		.flags = IORESOURCE_BUSY | IORESOURCE_IO },
	{ .name = "dma2", .start = 0xc0, .end = 0xdf,
		.flags = IORESOURCE_BUSY | IORESOURCE_IO },
	{ .name = "fpu", .start = 0xf0, .end = 0xff,
		.flags = IORESOURCE_BUSY | IORESOURCE_IO }
};

void __init reserve_standard_io_resources(void)
{
	int i;

	/* request I/O space for devices used on all i[345]86 PCs */
	for (i = 0; i < ARRAY_SIZE(standard_io_resources); i++)
		request_resource(&ioport_resource, &standard_io_resources[i]);

}

static __init void reserve_ibft_region(void)
{
	unsigned long addr, size = 0;

	addr = find_ibft_region(&size);

	if (size)
		memblock_reserve(addr, size);
}

static bool __init snb_gfx_workaround_needed(void)
{
#ifdef CONFIG_PCI
	int i;
	u16 vendor, devid;
	static const __initconst u16 snb_ids[] = {
		0x0102,
		0x0112,
		0x0122,
		0x0106,
		0x0116,
		0x0126,
		0x010a,
	};

	/* Assume no if something weird is going on with PCI */
	if (!early_pci_allowed())
		return false;

	vendor = read_pci_config_16(0, 2, 0, PCI_VENDOR_ID);
	if (vendor != 0x8086)
		return false;

	devid = read_pci_config_16(0, 2, 0, PCI_DEVICE_ID);
	for (i = 0; i < ARRAY_SIZE(snb_ids); i++)
		if (devid == snb_ids[i])
			return true;
#endif

	return false;
}

/*
 * Sandy Bridge graphics has trouble with certain ranges, exclude
 * them from allocation.
 */
static void __init trim_snb_memory(void)
{
	static const __initconst unsigned long bad_pages[] = {
		0x20050000,
		0x20110000,
		0x20130000,
		0x20138000,
		0x40004000,
	};
	int i;

	if (!snb_gfx_workaround_needed())
		return;

	printk(KERN_DEBUG "reserving inaccessible SNB gfx pages\n");

	/*
	 * Reserve all memory below the 1 MB mark that has not
	 * already been reserved.
	 */
	memblock_reserve(0, 1<<20);
	
	for (i = 0; i < ARRAY_SIZE(bad_pages); i++) {
		if (memblock_reserve(bad_pages[i], PAGE_SIZE))
			printk(KERN_WARNING "failed to reserve 0x%08lx\n",
			       bad_pages[i]);
	}
}

/*
 * Here we put platform-specific memory range workarounds, i.e.
 * memory known to be corrupt or otherwise in need to be reserved on
 * specific platforms.
 *
 * If this gets used more widely it could use a real dispatch mechanism.
 */
static void __init trim_platform_memory_ranges(void)
{
	trim_snb_memory();
}

static void __init trim_bios_range(void)
{
	/*
	 * A special case is the first 4Kb of memory;
	 * This is a BIOS owned area, not kernel ram, but generally
	 * not listed as such in the E820 table.
	 *
	 * This typically reserves additional memory (64KiB by default)
	 * since some BIOSes are known to corrupt low memory.  See the
	 * Kconfig help text for X86_RESERVE_LOW.
	 */
	e820_update_range(0, PAGE_SIZE, E820_RAM, E820_RESERVED);

	/*
	 * special case: Some BIOSen report the PC BIOS
	 * area (640->1Mb) as ram even though it is not.
	 * take them out.
	 */
	e820_remove_range(BIOS_BEGIN, BIOS_END - BIOS_BEGIN, E820_RAM, 1);

	sanitize_e820_map(e820.map, ARRAY_SIZE(e820.map), &e820.nr_map);
}

/* called before trim_bios_range() to spare extra sanitize */
static void __init e820_add_kernel_range(void)
{
	u64 start = __pa_symbol(_text);
	u64 size = __pa_symbol(_end) - start;

	/*
	 * Complain if .text .data and .bss are not marked as E820_RAM and
	 * attempt to fix it by adding the range. We may have a confused BIOS,
	 * or the user may have used memmap=exactmap or memmap=xxM$yyM to
	 * exclude kernel range. If we really are running on top non-RAM,
	 * we will crash later anyways.
	 */
	if (e820_all_mapped(start, start + size, E820_RAM))
		return;

	pr_warn(".text .data .bss are not marked as E820_RAM!\n");
	e820_remove_range(start, size, E820_RAM, 0);
	e820_add_region(start, size, E820_RAM);
}

static unsigned reserve_low = CONFIG_X86_RESERVE_LOW << 10;

static int __init parse_reservelow(char *p)
{
	unsigned long long size;

	if (!p)
		return -EINVAL;

	size = memparse(p, &p);

	if (size < 4096)
		size = 4096;

	if (size > 640*1024)
		size = 640*1024;

	reserve_low = size;

	return 0;
}

early_param("reservelow", parse_reservelow);

static void __init trim_low_memory_range(void)
{
	memblock_reserve(0, ALIGN(reserve_low, PAGE_SIZE));
}
	
/*
 * Determine if we were loaded by an EFI loader.  If so, then we have also been
 * passed the efi memmap, systab, etc., so we should use these data structures
 * for initialization.  Note, the efi init code path is determined by the
 * global efi_enabled. This allows the same kernel image to be used on existing
 * systems (with a traditional BIOS) as well as on EFI systems.
 */
/*
 * setup_arch - architecture-specific boot-time initializations
 *
 * Note: On x86_64, fixmaps are ready for use even before this is called.
 */

void __init setup_arch(char **cmdline_p)
{
	memblock_reserve(__pa_symbol(_text),
			 (unsigned long)__bss_stop - (unsigned long)_text);

	early_reserve_initrd();

	/*
	 * At this point everything still needed from the boot loader
	 * or BIOS or kernel text should be early reserved or marked not
	 * RAM in e820. All other memory is free game.
	 */

#ifdef CONFIG_X86_32
	memcpy(&boot_cpu_data, &new_cpu_data, sizeof(new_cpu_data));
	visws_early_detect();

	/*
	 * copy kernel address range established so far and switch
	 * to the proper swapper page table
	 */
	clone_pgd_range(swapper_pg_dir     + KERNEL_PGD_BOUNDARY,
			initial_page_table + KERNEL_PGD_BOUNDARY,
			KERNEL_PGD_PTRS);

	load_cr3(swapper_pg_dir);
	__flush_tlb_all();
#else
	printk(KERN_INFO "Command line: %s\n", boot_command_line);
#endif

	/*
	 * If we have OLPC OFW, we might end up relocating the fixmap due to
	 * reserve_top(), so do this before touching the ioremap area.
	 */
	olpc_ofw_detect();

	early_trap_init();
	early_cpu_init();
	early_ioremap_init();

	setup_olpc_ofw_pgd();

	ROOT_DEV = old_decode_dev(boot_params.hdr.root_dev);
	screen_info = boot_params.screen_info;
	edid_info = boot_params.edid_info;
#ifdef CONFIG_X86_32
	apm_info.bios = boot_params.apm_bios_info;
	ist_info = boot_params.ist_info;
	if (boot_params.sys_desc_table.length != 0) {
		machine_id = boot_params.sys_desc_table.table[0];
		machine_submodel_id = boot_params.sys_desc_table.table[1];
		BIOS_revision = boot_params.sys_desc_table.table[2];
	}
#endif
	saved_video_mode = boot_params.hdr.vid_mode;
	bootloader_type = boot_params.hdr.type_of_loader;
	if ((bootloader_type >> 4) == 0xe) {
		bootloader_type &= 0xf;
		bootloader_type |= (boot_params.hdr.ext_loader_type+0x10) << 4;
	}
	bootloader_version  = bootloader_type & 0xf;
	bootloader_version |= boot_params.hdr.ext_loader_ver << 4;

#ifdef CONFIG_BLK_DEV_RAM
	rd_image_start = boot_params.hdr.ram_size & RAMDISK_IMAGE_START_MASK;
	rd_prompt = ((boot_params.hdr.ram_size & RAMDISK_PROMPT_FLAG) != 0);
	rd_doload = ((boot_params.hdr.ram_size & RAMDISK_LOAD_FLAG) != 0);
#endif
#ifdef CONFIG_EFI
	if (!strncmp((char *)&boot_params.efi_info.efi_loader_signature,
		     "EL32", 4)) {
		set_bit(EFI_BOOT, &x86_efi_facility);
	} else if (!strncmp((char *)&boot_params.efi_info.efi_loader_signature,
		     "EL64", 4)) {
		set_bit(EFI_BOOT, &x86_efi_facility);
		set_bit(EFI_64BIT, &x86_efi_facility);
	}

	if (efi_enabled(EFI_BOOT))
		efi_memblock_x86_reserve_range();
#endif

	x86_init.oem.arch_setup();

	iomem_resource.end = (1ULL << boot_cpu_data.x86_phys_bits) - 1;
	setup_memory_map();
	parse_setup_data();
	/* update the e820_saved too */
	e820_reserve_setup_data();

	copy_edd();

	if (!boot_params.hdr.root_flags)
		root_mountflags &= ~MS_RDONLY;
	init_mm.start_code = (unsigned long) _text;
	init_mm.end_code = (unsigned long) _etext;
	init_mm.end_data = (unsigned long) _edata;
	init_mm.brk = _brk_end;

	code_resource.start = __pa_symbol(_text);
	code_resource.end = __pa_symbol(_etext)-1;
	data_resource.start = __pa_symbol(_etext);
	data_resource.end = __pa_symbol(_edata)-1;
	bss_resource.start = __pa_symbol(__bss_start);
	bss_resource.end = __pa_symbol(__bss_stop)-1;

#ifdef CONFIG_CMDLINE_BOOL
#ifdef CONFIG_CMDLINE_OVERRIDE
	strlcpy(boot_command_line, builtin_cmdline, COMMAND_LINE_SIZE);
#else
	if (builtin_cmdline[0]) {
		/* append boot loader cmdline to builtin */
		strlcat(builtin_cmdline, " ", COMMAND_LINE_SIZE);
		strlcat(builtin_cmdline, boot_command_line, COMMAND_LINE_SIZE);
		strlcpy(boot_command_line, builtin_cmdline, COMMAND_LINE_SIZE);
	}
#endif
#endif

	strlcpy(command_line, boot_command_line, COMMAND_LINE_SIZE);
	*cmdline_p = command_line;

	/*
	 * x86_configure_nx() is called before parse_early_param() to detect
	 * whether hardware doesn't support NX (so that the early EHCI debug
	 * console setup can safely call set_fixmap()). It may then be called
	 * again from within noexec_setup() during parsing early parameters
	 * to honor the respective command line option.
	 */
	x86_configure_nx();

	parse_early_param();

	x86_report_nx();

	/* after early param, so could get panic from serial */
	memblock_x86_reserve_range_setup_data();

	if (acpi_mps_check()) {
#ifdef CONFIG_X86_LOCAL_APIC
		disable_apic = 1;
#endif
		setup_clear_cpu_cap(X86_FEATURE_APIC);
	}

#ifdef CONFIG_PCI
	if (pci_early_dump_regs)
		early_dump_pci_devices();
#endif

	finish_e820_parsing();

	if (efi_enabled(EFI_BOOT))
		efi_init();

	dmi_scan_machine();

	/*
	 * VMware detection requires dmi to be available, so this
	 * needs to be done after dmi_scan_machine, for the BP.
	 */
	init_hypervisor_platform();

	x86_init.resources.probe_roms();

	/* after parse_early_param, so could debug it */
	insert_resource(&iomem_resource, &code_resource);
	insert_resource(&iomem_resource, &data_resource);
	insert_resource(&iomem_resource, &bss_resource);

	e820_add_kernel_range();
	trim_bios_range();
#ifdef CONFIG_X86_32
	if (ppro_with_ram_bug()) {
		e820_update_range(0x70000000ULL, 0x40000ULL, E820_RAM,
				  E820_RESERVED);
		sanitize_e820_map(e820.map, ARRAY_SIZE(e820.map), &e820.nr_map);
		printk(KERN_INFO "fixed physical RAM map:\n");
		e820_print_map("bad_ppro");
	}
#else
	early_gart_iommu_check();
#endif

	/*
	 * partially used pages are not usable - thus
	 * we are rounding upwards:
	 */
	max_pfn = e820_end_of_ram_pfn();

	/* update e820 for memory not covered by WB MTRRs */
	mtrr_bp_init();
	if (mtrr_trim_uncached_memory(max_pfn))
		max_pfn = e820_end_of_ram_pfn();

#ifdef CONFIG_X86_32
	/* max_low_pfn get updated here */
	find_low_pfn_range();
#else
	num_physpages = max_pfn;

	check_x2apic();

	/* How many end-of-memory variables you have, grandma! */
	/* need this before calling reserve_initrd */
	if (max_pfn > (1UL<<(32 - PAGE_SHIFT)))
		max_low_pfn = e820_end_of_low_ram_pfn();
	else
		max_low_pfn = max_pfn;

	high_memory = (void *)__va(max_pfn * PAGE_SIZE - 1) + 1;
#endif

	/*
	 * Find and reserve possible boot-time SMP configuration:
	 */
	find_smp_config();

	reserve_ibft_region();

	early_alloc_pgt_buf();

	/*
	 * Need to conclude brk, before memblock_x86_fill()
	 *  it could use memblock_find_in_range, could overlap with
	 *  brk area.
	 */
	reserve_brk();

	cleanup_highmap();

	memblock.current_limit = ISA_END_ADDRESS;
	memblock_x86_fill();

	/*
	 * The EFI specification says that boot service code won't be called
	 * after ExitBootServices(). This is, in fact, a lie.
	 */
	if (efi_enabled(EFI_MEMMAP))
		efi_reserve_boot_services();

	/* preallocate 4k for mptable mpc */
	early_reserve_e820_mpc_new();

#ifdef CONFIG_X86_CHECK_BIOS_CORRUPTION
	setup_bios_corruption_check();
#endif

#ifdef CONFIG_X86_32
	printk(KERN_DEBUG "initial memory mapped: [mem 0x00000000-%#010lx]\n",
			(max_pfn_mapped<<PAGE_SHIFT) - 1);
#endif

	reserve_real_mode();

	trim_platform_memory_ranges();
	trim_low_memory_range();

	init_mem_mapping();

	early_trap_pf_init();

	setup_real_mode();

	memblock.current_limit = get_max_mapped();
	dma_contiguous_reserve(0);

	/*
	 * NOTE: On x86-32, only from this point on, fixmaps are ready for use.
	 */

#ifdef CONFIG_PROVIDE_OHCI1394_DMA_INIT
	if (init_ohci1394_dma_early)
		init_ohci1394_dma_on_all_controllers();
#endif
	/* Allocate bigger log buffer */
	setup_log_buf(1);

	reserve_initrd();

#if defined(CONFIG_ACPI) && defined(CONFIG_BLK_DEV_INITRD)
	acpi_initrd_override((void *)initrd_start, initrd_end - initrd_start);
#endif

	reserve_crashkernel();

	vsmp_init();

	io_delay_init();

	/*
	 * Parse the ACPI tables for possible boot-time SMP configuration.
	 */
	acpi_boot_table_init();

	early_acpi_boot_init();

	initmem_init();
	memblock_find_dma_reserve();

#ifdef CONFIG_KVM_GUEST
	kvmclock_init();
#endif

	x86_init.paging.pagetable_init();

	if (boot_cpu_data.cpuid_level >= 0) {
		/* A CPU has %cr4 if and only if it has CPUID */
		mmu_cr4_features = read_cr4();
		if (trampoline_cr4_features)
			*trampoline_cr4_features = mmu_cr4_features;
	}

#ifdef CONFIG_X86_32
	/* sync back kernel address range */
	clone_pgd_range(initial_page_table + KERNEL_PGD_BOUNDARY,
			swapper_pg_dir     + KERNEL_PGD_BOUNDARY,
			KERNEL_PGD_PTRS);
#endif

	tboot_probe();

#ifdef CONFIG_X86_64
	map_vsyscall();
#endif

	generic_apic_probe();

	early_quirks();

	/*
	 * Read APIC and some other early information from ACPI tables.
	 */
	acpi_boot_init();
	sfi_init();
	x86_dtb_init();

	/*
	 * get boot-time SMP configuration:
	 */
	if (smp_found_config)
		get_smp_config();

	prefill_possible_map();

	init_cpu_to_node();

	init_apic_mappings();
	if (x86_io_apic_ops.init)
		x86_io_apic_ops.init();

	kvm_guest_init();

	e820_reserve_resources();
	e820_mark_nosave_regions(max_low_pfn);

	x86_init.resources.reserve_resources();

	e820_setup_gap();

#ifdef CONFIG_VT
#if defined(CONFIG_VGA_CONSOLE)
	if (!efi_enabled(EFI_BOOT) || (efi_mem_type(0xa0000) != EFI_CONVENTIONAL_MEMORY))
		conswitchp = &vga_con;
#elif defined(CONFIG_DUMMY_CONSOLE)
	conswitchp = &dummy_con;
#endif
#endif
	x86_init.oem.banner();

	x86_init.timers.wallclock_init();

	mcheck_init();

	arch_init_ideal_nops();

	register_refined_jiffies(CLOCK_TICK_RATE);

#ifdef CONFIG_EFI
	/* Once setup is done above, unmap the EFI memory map on
	 * mismatched firmware/kernel archtectures since there is no
	 * support for runtime services.
	 */
	if (efi_enabled(EFI_BOOT) && !efi_is_native()) {
		pr_info("efi: Setup done, disabling due to 32/64-bit mismatch\n");
		efi_unmap_memmap();
	}
#endif
}

#ifdef CONFIG_X86_32

static struct resource video_ram_resource = {
	.name	= "Video RAM area",
	.start	= 0xa0000,
	.end	= 0xbffff,
	.flags	= IORESOURCE_BUSY | IORESOURCE_MEM
};

void __init i386_reserve_resources(void)
{
	request_resource(&iomem_resource, &video_ram_resource);
	reserve_standard_io_resources();
}

#endif /* CONFIG_X86_32 */<|MERGE_RESOLUTION|>--- conflicted
+++ resolved
@@ -512,45 +512,7 @@
 # define CRASH_KERNEL_ADDR_MAX	(512 << 20)
 #else
 # define CRASH_KERNEL_ADDR_MAX	MAXMEM
-<<<<<<< HEAD
-#endif
-
-static void __init reserve_crashkernel_low(void)
-{
-#ifdef CONFIG_X86_64
-	const unsigned long long alignment = 16<<20;	/* 16M */
-	unsigned long long low_base = 0, low_size = 0;
-	unsigned long total_low_mem;
-	unsigned long long base;
-	int ret;
-
-	total_low_mem = memblock_mem_size(1UL<<(32-PAGE_SHIFT));
-	ret = parse_crashkernel_low(boot_command_line, total_low_mem,
-						&low_size, &base);
-	if (ret != 0 || low_size <= 0)
-		return;
-
-	low_base = memblock_find_in_range(low_size, (1ULL<<32),
-					low_size, alignment);
-
-	if (!low_base) {
-		pr_info("crashkernel low reservation failed - No suitable area found.\n");
-
-		return;
-	}
-
-	memblock_reserve(low_base, low_size);
-	pr_info("Reserving %ldMB of low memory at %ldMB for crashkernel (System low RAM: %ldMB)\n",
-			(unsigned long)(low_size >> 20),
-			(unsigned long)(low_base >> 20),
-			(unsigned long)(total_low_mem >> 20));
-	crashk_low_res.start = low_base;
-	crashk_low_res.end   = low_base + low_size - 1;
-	insert_resource(&iomem_resource, &crashk_low_res);
-=======
->>>>>>> 3da889b6
-#endif
-}
+#endif
 
 static void __init reserve_crashkernel_low(void)
 {
