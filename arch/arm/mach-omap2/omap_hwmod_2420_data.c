--- conflicted
+++ resolved
@@ -252,54 +252,12 @@
 	.user		= OCP_USER_MPU | OCP_USER_SDMA,
 };
 
-<<<<<<< HEAD
-/* dss_rfbi slave ports */
-static struct omap_hwmod_ocp_if *omap2420_dss_rfbi_slaves[] = {
-	&omap2420_l4_core__dss_rfbi,
-};
-
-static struct omap_hwmod_opt_clk dss_rfbi_opt_clks[] = {
-	{ .role = "ick", .clk = "dss_ick" },
-};
-
-static struct omap_hwmod omap2420_dss_rfbi_hwmod = {
-	.name		= "dss_rfbi",
-	.class		= &omap2_rfbi_hwmod_class,
-	.main_clk	= "dss1_fck",
-	.prcm		= {
-		.omap2 = {
-			.prcm_reg_id = 1,
-			.module_bit = OMAP24XX_EN_DSS1_SHIFT,
-			.module_offs = CORE_MOD,
-		},
-	},
-	.opt_clks	= dss_rfbi_opt_clks,
-	.opt_clks_cnt	= ARRAY_SIZE(dss_rfbi_opt_clks),
-	.slaves		= omap2420_dss_rfbi_slaves,
-	.slaves_cnt	= ARRAY_SIZE(omap2420_dss_rfbi_slaves),
-	.flags		= HWMOD_NO_IDLEST,
-};
-
-/* l4_core -> dss_venc */
-static struct omap_hwmod_ocp_if omap2420_l4_core__dss_venc = {
-	.master		= &omap2420_l4_core_hwmod,
-	.slave		= &omap2420_dss_venc_hwmod,
-	.clk		= "dss_ick",
-	.addr		= omap2_dss_venc_addrs,
-	.fw = {
-		.omap2 = {
-			.l4_fw_region  = OMAP2420_L4_CORE_FW_DSS_VENC_REGION,
-			.flags	= OMAP_FIREWALL_L4,
-		}
-	},
-=======
 /* L4 CORE -> I2C2 interface */
 static struct omap_hwmod_ocp_if omap2420_l4_core__i2c2 = {
 	.master		= &omap2xxx_l4_core_hwmod,
 	.slave		= &omap2420_i2c2_hwmod,
 	.clk		= "i2c2_ick",
 	.addr		= omap2_i2c2_addr_space,
->>>>>>> 1df82cd6
 	.user		= OCP_USER_MPU | OCP_USER_SDMA,
 };
 
